--- conflicted
+++ resolved
@@ -1,35 +1,18 @@
 //! The world.
 
 use crate::{
-<<<<<<< HEAD
-    cells::{Alive, CellRef, ConflReason, Dead, LifeCell, SetReason, State},
+    cells::{Alive, CellRef, ConflReason, Coord, Dead, LifeCell, SetReason, State},
     // clause::Clause,
-    config::{Config, NewState, SearchOrder, Symmetry, Transform},
+    config::{Config, SearchOrder, Symmetry, Transform},
     rule::Rule,
-=======
-    cells::{Alive, CellRef, Coord, Dead, LifeCell, State},
-    config::{Config, SearchOrder, Symmetry, Transform},
-    rules::Rule,
-    search::{Reason, SetCell},
->>>>>>> 65aa269f
 };
 use std::error::Error;
 
 /// The world.
-<<<<<<< HEAD
 pub struct World<'a> {
-    /// Width.
-    pub(crate) width: isize,
-    /// Height.
-    pub(crate) height: isize,
-    /// Period.
-    pub(crate) period: isize,
-=======
-pub struct World<'a, R: Rule> {
     /// World configuration.
     pub(crate) config: Config,
 
->>>>>>> 65aa269f
     /// The rule of the cellular automaton.
     pub(crate) rule: Rule,
 
@@ -68,28 +51,11 @@
 
     /// The starting position in the `search_list` to look for an unknown cell.
     ///
-<<<<<<< HEAD
-    /// `None` means that there is no limit for the cell count.
-    pub(crate) max_cell_count: Option<usize>,
-
-    /// Whether to force the first row/column to be nonempty.
-    ///
-    /// Here 'front' means the first row or column to search,
-    /// according to the search order.
-    pub(crate) non_empty_front: bool,
+    /// Cells before this position are all known.
+    pub(crate) search_index: usize,
 
     /// The global decision level for assigning the cell state.
     pub(crate) level: usize,
-    /// Whether to automatically reduce the `max_cell_count`
-    /// when a result is found.
-    ///
-    /// The `max_cell_count` will be set to the cell count of
-    /// the current result minus one.
-    pub(crate) reduce_max: bool,
-=======
-    /// Cells before this position are all known.
-    pub(crate) search_index: usize,
->>>>>>> 65aa269f
 }
 
 impl<'a> World<'a> {
@@ -137,17 +103,8 @@
         for x in -1..=config.width {
             for y in -1..=config.height {
                 for t in 0..config.period {
-<<<<<<< HEAD
                     let state = if rule.b0 && t % 2 == 1 { Alive } else { Dead };
-                    let mut cell = LifeCell::new(state, rule.b0, t as usize);
-=======
-                    let state = if rule.has_b0() && t % 2 == 1 {
-                        Alive
-                    } else {
-                        Dead
-                    };
-                    let mut cell = LifeCell::new((x, y, t), state, rule.has_b0());
->>>>>>> 65aa269f
+                    let mut cell = LifeCell::new((x, y, t), state, rule.b0);
                     match search_order {
                         SearchOrder::ColumnFirst => {
                             if front_gen0 {
@@ -179,15 +136,8 @@
             }
         }
 
-<<<<<<< HEAD
         let world = World {
-            width: config.width,
-            height: config.height,
-            period: config.period,
-=======
-        World {
             config: config.clone(),
->>>>>>> 65aa269f
             rule,
             cells,
             search_list: Vec::with_capacity(size),
@@ -197,13 +147,7 @@
             set_stack: Vec::with_capacity(size),
             check_index: 0,
             search_index: 0,
-<<<<<<< HEAD
-            max_cell_count: config.max_cell_count,
-            non_empty_front: config.non_empty_front,
             level: 0,
-            reduce_max: config.reduce_max,
-=======
->>>>>>> 65aa269f
         }
         .init_nbhd()
         .init_pred_succ(config.dx, config.dy, config.transform)
@@ -287,13 +231,8 @@
                         } else if 0 <= x
                             && x < self.config.width
                             && 0 <= y
-<<<<<<< HEAD
-                            && y < self.height
+                            && y < self.config.height
                             && cell.reason.get().is_none()
-=======
-                            && y < self.config.height
-                            && !self.set_stack.iter().any(|s| s.cell == cell)
->>>>>>> 65aa269f
                         {
                             cell.reason.set(Some(SetReason::Init));
                         }
@@ -391,13 +330,8 @@
                         } else if 0 <= x
                             && x < self.config.width
                             && 0 <= y
-<<<<<<< HEAD
-                            && y < self.height
+                            && y < self.config.height
                             && cell.reason.get().is_none()
-=======
-                            && y < self.config.height
-                            && !self.set_stack.iter().any(|s| s.cell == cell)
->>>>>>> 65aa269f
                         {
                             cell.reason.set(Some(SetReason::Init));
                         }
@@ -413,20 +347,14 @@
     /// All cells are set to unknown unless they are on the boundary,
     /// or are marked as known in `init_pred_succ` or `init_sym`.
     fn init_state(mut self) -> Self {
-<<<<<<< HEAD
-        for x in -1..=self.width {
-            for y in -1..=self.height {
-                for t in 0..self.period {
-=======
-        for x in 0..self.config.width {
-            for y in 0..self.config.height {
+        for x in -1..=self.config.width {
+            for y in -1..=self.config.height {
                 for t in 0..self.config.period {
->>>>>>> 65aa269f
                     let cell = self.find_cell((x, y, t)).unwrap();
                     if 0 <= x
-                        && x < self.width
+                        && x < self.config.width
                         && 0 <= y
-                        && y < self.height
+                        && y < self.config.height
                         && cell.reason.get().is_none()
                     {
                         self.clear_cell(cell);
@@ -467,14 +395,8 @@
         self
     }
 
-<<<<<<< HEAD
-    /// Finds a cell by its coordinates. Returns a reference that lives
-    /// as long as the world.
-    fn find_cell(&self, coord: Coord) -> Option<CellRef<'a>> {
-=======
     /// Finds a cell by its coordinates. Returns a `CellRef`.
-    pub(crate) fn find_cell(&self, coord: Coord) -> Option<CellRef<'a, R>> {
->>>>>>> 65aa269f
+    pub(crate) fn find_cell(&self, coord: Coord) -> Option<CellRef<'a>> {
         let (x, y, t) = coord;
         if x >= -1 && x <= self.config.width && y >= -1 && y <= self.config.height {
             let index = ((x + 1) * (self.config.height + 2) + y + 1) * self.config.period + t;
@@ -522,13 +444,8 @@
         }
         if cell.is_front && state == Dead {
             self.front_cell_count -= 1;
-<<<<<<< HEAD
-            if self.non_empty_front && self.front_cell_count == 0 {
+            if self.config.non_empty_front && self.front_cell_count == 0 {
                 result = Err(ConflReason::CellCount);
-=======
-            if self.config.non_empty_front && self.front_cell_count == 0 {
-                result = false;
->>>>>>> 65aa269f
             }
         }
         cell.reason.set(Some(reason));
@@ -610,9 +527,9 @@
             })
     }
 
-    /// Period of the pattern.
-    pub fn period(&self) -> isize {
-        self.period
+    /// World configuration.
+    pub fn config(&self) -> &Config {
+        &self.config
     }
 
     /// Number of known living cells in some generation.
