//! Cells in the cellular automaton.

use crate::rule::Desc;
use rand::{
    distributions::{Distribution, Standard},
    Rng,
};
use std::{
    cell::Cell,
    fmt::{Debug, Error, Formatter},
    ops::{Deref, Not},
};
pub use State::{Alive, Dead};

#[cfg(feature = "serialize")]
use serde::{Deserialize, Serialize};

/// Possible states of a known cell.
///
/// During the search, the state of a cell is represented by `Option<State>`,
/// where `None` means that the state of the cell is unknown.
#[derive(Clone, Copy, Debug, PartialEq, Eq)]
#[cfg_attr(feature = "serialize", derive(Serialize, Deserialize))]
pub enum State {
    Alive = 0b01,
    Dead = 0b10,
}

/// Flips the state.
impl Not for State {
    type Output = Self;

    fn not(self) -> Self::Output {
        match self {
            Alive => Dead,
            Dead => Alive,
        }
    }
}

/// Randomly chooses between `Alive` and `Dead`.
///
/// The probability of either state is 1/2.
impl Distribution<State> for Standard {
    fn sample<R: Rng + ?Sized>(&self, rng: &mut R) -> State {
        match rng.gen_range(0, 2) {
            0 => Dead,
            _ => Alive,
        }
    }
}

/// The coordinates of a cell.
///
/// `(x-coordinate, y-coordinate, time)`.
/// All three coordinates are 0-indexed.
pub type Coord = (isize, isize, isize);

/// A cell in the cellular automaton.
///
/// The name `LifeCell` is chosen to avoid ambiguity with
/// [`std::cell::Cell`](https://doc.rust-lang.org/std/cell/struct.Cell.html).
pub struct LifeCell<'a> {
    /// The coordinates of a cell.
    pub coord: Coord,

    /// The background state of the cell.
    ///
    /// For rules without `B0`, it is always dead.
    /// For rules with `B0`, it is dead on even generations,
    /// alive on odd generations.
    pub(crate) background: State,

    /// The state of the cell.
    ///
    /// `None` means that the state of the cell is unknown.
    pub(crate) state: Cell<Option<State>>,

    /// The “neighborhood descriptors” of the cell.
    ///
    /// It describes the states of the cell itself, its neighbors,
    /// and its successor.
    pub(crate) desc: Cell<Desc>,

    /// The predecessor of the cell.
    ///
    /// The cell in the last generation at the same position.
    pub(crate) pred: Option<CellRef<'a>>,
    /// The successor of the cell.
    ///
    /// The cell in the next generation at the same position.
    pub(crate) succ: Option<CellRef<'a>>,
    /// The eight cells in the neighborhood.
    pub(crate) nbhd: [Option<CellRef<'a>>; 8],
    /// The cells in the same generation that must has the same state
    /// with this cell because of the symmetry.
    pub(crate) sym: Vec<CellRef<'a>>,

    /// Whether the cell is on the first row or column.
    ///
    /// Here the choice of row or column depends on the search order.
    pub(crate) is_front: bool,

    /// Reason for setting the state of the cell.
    pub(crate) reason: Cell<Option<SetReason<'a>>>,

    /// The decision level for assigning the cell state.
    pub(crate) level: Cell<Option<usize>>,

    /// Whether the cell has been seen in the analysis.
    pub(crate) seen: Cell<bool>,
}

impl<'a> LifeCell<'a> {
    /// Generates a new cell with state `state`, such that its neighborhood
    /// descriptor says that all neighboring cells also have the same state.
    ///
    /// `first_gen` and `first_col` are set to `false`.
    pub(crate) fn new(coord: Coord, background: State, b0: bool) -> Self {
        let succ_state = if b0 { !background } else { background };
        LifeCell {
            coord,
            background,
            state: Cell::new(Some(background)),
            desc: Cell::new(Desc::new(background, succ_state)),
            pred: Default::default(),
            succ: Default::default(),
            nbhd: Default::default(),
            sym: Default::default(),
            is_front: false,
            reason: Cell::new(None),
            level: Cell::new(None),
            seen: Cell::new(false),
        }
    }

    /// Returns a `CellRef` from a `LifeCell`.
<<<<<<< HEAD
    pub(crate) fn borrow(&self) -> CellRef<'a> {
        CellRef {
            cell: self as *const LifeCell<'a>,
            phantom: PhantomData,
        }
=======
    pub(crate) fn borrow(&self) -> CellRef<'a, R> {
        let cell = unsafe { (self as *const LifeCell<'a, R>).as_ref().unwrap() };
        CellRef { cell }
>>>>>>> 04969bc1
    }
}

impl<'a> Debug for LifeCell<'a> {
    fn fmt(&self, f: &mut Formatter<'_>) -> Result<(), Error> {
        write!(
            f,
            "LifeCell {{ coord: {:?}, state: {:?}, desc: {:?} }}",
            self.coord,
            self.state.get(),
            self.desc.get()
        )
    }
}

<<<<<<< HEAD
#[derive(Clone, Copy, PartialEq, Eq)]
pub(crate) struct CellRef<'a> {
    cell: *const LifeCell<'a>,
    phantom: PhantomData<&'a LifeCell<'a>>,
}

impl<'a> Deref for CellRef<'a> {
    type Target = LifeCell<'a>;
=======
#[derive(Derivative)]
#[derivative(Clone(bound = ""), Copy(bound = ""))]
pub struct CellRef<'a, R: Rule> {
    cell: &'a LifeCell<'a, R>,
}

impl<'a, R: Rule> CellRef<'a, R> {
    pub(crate) fn update_desc(self, old_state: Option<State>, state: Option<State>) {
        R::update_desc(self, old_state, state);
    }
}

impl<'a, R: Rule> PartialEq for CellRef<'a, R> {
    fn eq(&self, other: &Self) -> bool {
        std::ptr::eq(self.cell, other.cell)
    }
}

impl<'a, R: Rule> Eq for CellRef<'a, R> {}

impl<'a, R: Rule> Deref for CellRef<'a, R> {
    type Target = LifeCell<'a, R>;
>>>>>>> 04969bc1

    fn deref(&self) -> &Self::Target {
        self.cell
    }
}

impl<'a> Debug for CellRef<'a> {
    fn fmt(&self, f: &mut Formatter<'_>) -> Result<(), Error> {
        write!(f, "CellRef {{ coord: {:?} }}", self.coord)
    }
}

/// Reasons for setting a cell.
#[derive(Clone, Copy, PartialEq, Eq)]
pub(crate) enum SetReason<'a> {
    /// Assumed when nothing can be deduced.
    ///
    /// The number is its position in the `search_list` of the world.
    Assume(usize),

    /// Deduced during the initialization.
    Init,

    /// Deduced from the rule when constitifying another cell.
    Rule(CellRef<'a>),

    /// Deduced from symmetry.
    Sym(CellRef<'a>),

    /// Deduced from conflicts.
    Conflict,
}

/// Reasons for a conflict.
#[derive(Clone, Copy, PartialEq, Eq)]
pub(crate) enum ConflReason<'a> {
    /// Deduced from the rule when constitifying another cell.
    Rule(CellRef<'a>),

    /// Deduced from symmetry.
    Sym(CellRef<'a>, CellRef<'a>),

    /// Deduced from conditions about cell counts.
    CellCount,
}<|MERGE_RESOLUTION|>--- conflicted
+++ resolved
@@ -135,17 +135,9 @@
     }
 
     /// Returns a `CellRef` from a `LifeCell`.
-<<<<<<< HEAD
     pub(crate) fn borrow(&self) -> CellRef<'a> {
-        CellRef {
-            cell: self as *const LifeCell<'a>,
-            phantom: PhantomData,
-        }
-=======
-    pub(crate) fn borrow(&self) -> CellRef<'a, R> {
-        let cell = unsafe { (self as *const LifeCell<'a, R>).as_ref().unwrap() };
+        let cell = unsafe { (self as *const LifeCell<'a>).as_ref().unwrap() };
         CellRef { cell }
->>>>>>> 04969bc1
     }
 }
 
@@ -161,39 +153,21 @@
     }
 }
 
-<<<<<<< HEAD
-#[derive(Clone, Copy, PartialEq, Eq)]
+#[derive(Clone, Copy)]
 pub(crate) struct CellRef<'a> {
-    cell: *const LifeCell<'a>,
-    phantom: PhantomData<&'a LifeCell<'a>>,
-}
+    cell: &'a LifeCell<'a>,
+}
+
+impl<'a> PartialEq for CellRef<'a> {
+    fn eq(&self, other: &Self) -> bool {
+        std::ptr::eq(self.cell, other.cell)
+    }
+}
+
+impl<'a> Eq for CellRef<'a> {}
 
 impl<'a> Deref for CellRef<'a> {
     type Target = LifeCell<'a>;
-=======
-#[derive(Derivative)]
-#[derivative(Clone(bound = ""), Copy(bound = ""))]
-pub struct CellRef<'a, R: Rule> {
-    cell: &'a LifeCell<'a, R>,
-}
-
-impl<'a, R: Rule> CellRef<'a, R> {
-    pub(crate) fn update_desc(self, old_state: Option<State>, state: Option<State>) {
-        R::update_desc(self, old_state, state);
-    }
-}
-
-impl<'a, R: Rule> PartialEq for CellRef<'a, R> {
-    fn eq(&self, other: &Self) -> bool {
-        std::ptr::eq(self.cell, other.cell)
-    }
-}
-
-impl<'a, R: Rule> Eq for CellRef<'a, R> {}
-
-impl<'a, R: Rule> Deref for CellRef<'a, R> {
-    type Target = LifeCell<'a, R>;
->>>>>>> 04969bc1
 
     fn deref(&self) -> &Self::Target {
         self.cell
