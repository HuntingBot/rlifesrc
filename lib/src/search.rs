--- conflicted
+++ resolved
@@ -181,21 +181,13 @@
     fn go(&mut self, step: &mut usize) -> bool {
         loop {
             *step += 1;
-<<<<<<< HEAD
             match self.proceed() {
                 Ok(()) => return true,
                 Err(reason) => {
+                    self.conflicts += 1;
                     if !self.backup_with_reason(reason) {
                         return false;
                     }
-=======
-            if self.proceed() {
-                return true;
-            } else {
-                self.conflicts += 1;
-                if !self.backup() {
-                    return false;
->>>>>>> 090f4352
                 }
             }
         }
