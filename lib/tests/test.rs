use rlifesrc_lib::{Config, Status, Symmetry, Transform};
use std::error::Error;

#[test]
<<<<<<< HEAD
fn default() {
    let config = Config::default();
    let mut search = config.world().unwrap();
=======
fn default() -> Result<(), Box<dyn Error>> {
    let mut search = Config::default().world()?;
>>>>>>> 65aa269f
    assert_eq!(search.search(None), Status::Found);
    Ok(())
}

#[test]
fn not_found() -> Result<(), Box<dyn Error>> {
    let config = Config::new(5, 5, 3);
    let mut search = config.world()?;
    assert_eq!(search.search(None), Status::None);
    Ok(())
}

#[test]
fn max_cell_count() -> Result<(), Box<dyn Error>> {
    let config = Config::new(5, 5, 1).set_max_cell_count(Some(5));
    let mut search = config.world()?;
    assert_eq!(search.search(None), Status::Found);
    search.set_max_cell_count(Some(3));
    assert_eq!(search.search(None), Status::None);
    Ok(())
}

#[test]
fn reduce_max() -> Result<(), Box<dyn Error>> {
    let config = Config::new(5, 5, 1)
        .set_max_cell_count(Some(5))
        .set_reduce_max(true);
    let mut search = config.world()?;
    assert_eq!(search.search(None), Status::Found);
    assert_eq!(search.search(None), Status::None);
    Ok(())
}

#[test]
fn p3_spaceship() -> Result<(), Box<dyn Error>> {
    let config = Config::new(16, 5, 3).set_translate(0, 1);
    let mut search = config.world()?;
    assert_eq!(search.search(None), Status::Found);
<<<<<<< HEAD
    // assert_eq!(
    //     search.display_gen(0),
    //     String::from(
    //         "........O.......\n\
    //          .OO.OOO.OOO.....\n\
    //          .OO....O..OO.OO.\n\
    //          O..O.OO...O..OO.\n\
    //          ............O..O\n"
    //     )
    // );
=======
    assert_eq!(
        search.display_gen(0),
        String::from(
            "........O.......\n\
             .OO.OOO.OOO.....\n\
             .OO....O..OO.OO.\n\
             O..O.OO...O..OO.\n\
             ............O..O\n"
        )
    );
    Ok(())
>>>>>>> 65aa269f
}

#[test]
fn lwss() -> Result<(), Box<dyn Error>> {
    let config = Config::new(6, 6, 4).set_translate(0, 2);
    let mut search = config.world()?;
    assert_eq!(search.search(None), Status::Found);
    Ok(())
}

#[test]
fn lwss_flip() -> Result<(), Box<dyn Error>> {
    let config = Config::new(5, 5, 2)
        .set_translate(0, 1)
        .set_transform(Transform::FlipCol);
    let mut search = config.world()?;
    assert_eq!(search.search(None), Status::Found);
    Ok(())
}

#[test]
fn turtle() -> Result<(), Box<dyn Error>> {
    let config = Config::new(12, 13, 3)
        .set_translate(0, 1)
        .set_symmetry(Symmetry::D2Col);
    let mut search = config.world()?;
    assert_eq!(search.search(None), Status::Found);
    Ok(())
}

#[test]
#[cfg(feature = "serialize")]
fn ser() -> Result<(), Box<dyn Error>> {
    let config = Config::new(16, 5, 3).set_translate(0, 1);
    let mut search = config.world()?;
    assert_eq!(search.search(Some(100)), Status::Searching);
    let count = search.cell_count();
    let save = search.ser();
    let mut new_search = save.world()?;
    assert_eq!(new_search.cell_count(), count);
    assert_eq!(new_search.search(None), Status::Found);
    assert_eq!(
        new_search.display_gen(0),
        String::from(
            "........O.......\n\
             .OO.OOO.OOO.....\n\
             .OO....O..OO.OO.\n\
             O..O.OO...O..OO.\n\
             ............O..O\n"
        )
    );
    Ok(())
}<|MERGE_RESOLUTION|>--- conflicted
+++ resolved
@@ -2,14 +2,8 @@
 use std::error::Error;
 
 #[test]
-<<<<<<< HEAD
-fn default() {
-    let config = Config::default();
-    let mut search = config.world().unwrap();
-=======
 fn default() -> Result<(), Box<dyn Error>> {
     let mut search = Config::default().world()?;
->>>>>>> 65aa269f
     assert_eq!(search.search(None), Status::Found);
     Ok(())
 }
@@ -48,18 +42,6 @@
     let config = Config::new(16, 5, 3).set_translate(0, 1);
     let mut search = config.world()?;
     assert_eq!(search.search(None), Status::Found);
-<<<<<<< HEAD
-    // assert_eq!(
-    //     search.display_gen(0),
-    //     String::from(
-    //         "........O.......\n\
-    //          .OO.OOO.OOO.....\n\
-    //          .OO....O..OO.OO.\n\
-    //          O..O.OO...O..OO.\n\
-    //          ............O..O\n"
-    //     )
-    // );
-=======
     assert_eq!(
         search.display_gen(0),
         String::from(
@@ -71,7 +53,6 @@
         )
     );
     Ok(())
->>>>>>> 65aa269f
 }
 
 #[test]
@@ -100,28 +81,4 @@
     let mut search = config.world()?;
     assert_eq!(search.search(None), Status::Found);
     Ok(())
-}
-
-#[test]
-#[cfg(feature = "serialize")]
-fn ser() -> Result<(), Box<dyn Error>> {
-    let config = Config::new(16, 5, 3).set_translate(0, 1);
-    let mut search = config.world()?;
-    assert_eq!(search.search(Some(100)), Status::Searching);
-    let count = search.cell_count();
-    let save = search.ser();
-    let mut new_search = save.world()?;
-    assert_eq!(new_search.cell_count(), count);
-    assert_eq!(new_search.search(None), Status::Found);
-    assert_eq!(
-        new_search.display_gen(0),
-        String::from(
-            "........O.......\n\
-             .OO.OOO.OOO.....\n\
-             .OO....O..OO.OO.\n\
-             O..O.OO...O..OO.\n\
-             ............O..O\n"
-        )
-    );
-    Ok(())
 }